--- conflicted
+++ resolved
@@ -261,11 +261,7 @@
         self.arr = np.array(arr_value, dtype=np.float)
 
     def __repr__(self):
-<<<<<<< HEAD
         return repr(f"Vec3d({','.join([repr(d) for d in self.arr])})")
-=======
-        return repr(f"Vec3d({','.join([str(d) for d in self.arr])})")
->>>>>>> a32e2c9d
 
     def __sub__(self, other):
         return self.__class__(*[ds - do for ds, do in zip(self.arr, other.arr)])
